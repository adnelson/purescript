--- conflicted
+++ resolved
@@ -120,13 +120,8 @@
 mkSpineFunction mn (PositionedDeclaration _ _ d) = mkSpineFunction mn d
 mkSpineFunction _ _ = internalError "mkSpineFunction: expected DataDeclaration"
 
-<<<<<<< HEAD
-mkSignatureFunction :: ModuleName -> Declaration -> Expr
-mkSignatureFunction mn (DataDeclaration _ name _ args) = lamNull . mkSigProd $ map mkProdClause args
-=======
 mkSignatureFunction :: ModuleName -> Declaration -> [Type] -> Expr
-mkSignatureFunction _ (DataDeclaration _ _ tyArgs args) classArgs = lamNull . mkSigProd $ map mkProdClause args
->>>>>>> 68c72906
+mkSignatureFunction mn (DataDeclaration _ name tyArgs args) classArgs = lamNull . mkSigProd $ map mkProdClause args
   where
   mkSigProd :: [Expr] -> Expr
   mkSigProd = App (App (Constructor (Qualified (Just dataGeneric) (ProperName "SigProd")))
@@ -140,13 +135,8 @@
   proxy = TypeApp (TypeConstructor (Qualified (Just dataGeneric) (ProperName "Proxy")))
 
   mkProdClause :: (ProperName, [Type]) -> Expr
-<<<<<<< HEAD
   mkProdClause (ctorName, tys) = ObjectLiteral [ ("sigConstructor", StringLiteral (showQualified runProperName (Qualified (Just mn) ctorName)))
-                                               , ("sigValues", ArrayLiteral . map mkProductSignature $ tys)
-=======
-  mkProdClause (ctorName, tys) = ObjectLiteral [ ("sigConstructor", StringLiteral (runProperName ctorName))
                                                , ("sigValues", ArrayLiteral . map (mkProductSignature . instantiate) $ tys)
->>>>>>> 68c72906
                                                ]
 
   mkProductSignature :: Type -> Expr
